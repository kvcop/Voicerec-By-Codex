# TODO

Отмечайте прогресс в колонке **DONE**: пока задача не выполнена, ставьте «✗», после завершения замените на «✓».

| ID | DONE | Задача | Область | Приоритет | Зависимости |
| --- | --- | --- | --- | --- | --- |
| DX1 | ✓ | Добавить `data/raw/` (и подобные артефакты) в `.gitignore`, исключить уже попавшие файлы из репо | Repo/DevEx | P0 | — |
| B1 | ✓ | Базовая ORM-инфраструктура: `DeclarativeBase`, `metadata`, точка импорта моделей | Backend/DB | P0 | — |
| B2 | ✗ | Модели **User, Meeting, Transcript** с связями/индексами | Backend/DB | P0 | B1 |
| B3 | ✗ | Репозитории (CRUD) в `app/db/repositories/` (или единый слой данных) | Backend/DB | P0 | B1–B2 |
| T1 | ✓ | Async тестовая БД (SQLite/aiosqlite), фикстуры, создание/очистка схемы, FastAPI overrides | Tests/Infra | P0 | B1 |
| A2 | ✓ | `/upload`: асинхронная потоковая запись чанками + проверка MIME; негативные/large-file тесты | Backend/API | P0 | — |
| S1 | ✗ | Вынести `TranscriptService` в сервисный слой и внедрять через DI (FastAPI Depends); принимать `AsyncSession` и (в будущем) gRPC-клиентов | Backend/Services | P0 | B1–B3, T1 |
| A1 | ✓ | Выровнять маршруты с докой: префикс `/api/meeting` для upload/stream + подключение роутера | Backend/API | P1 | — |
<<<<<<< HEAD
| A3 | ✗ | Конфигурируемый путь хранения сырого аудио (через настройки/зависимости), поддержать переопределение в тестах | Backend/Config | P1 | A2 |
=======
| A3 | ✓ | Конфигурируемый путь хранения сырого аудио (через настройки/зависимости), поддержать переопределение в тестах | Backend/Config | P1 | A2 |
>>>>>>> f02ab7b5
| L1 | ✓ | Структурированное логирование + HTTP-middleware в `app.main` (`loguru` предпочтительно); smoke-тест (caplog) и краткая дока | Backend/Core | P1 | — |
| F1 | ✗ | Frontend SSE-компонент: `EventSource` к `/api/meeting/stream/{meeting_id}`, состояние/локализация, vitest | Frontend/SSE | P1 | A1 |
| D1 | ✗ | Обновить доку (process_overview/README/CONTEXT): логирование, маршруты, хранилище аудио, модели/репозитории, тест-инфра | Docs | P1 | B1–B3, A1–A3, L1, T1 |
| A4 | ✗ | Починить дефолтный бэкенд-стриминг SSE: `TranscriptService.stream_transcript` должен возвращать `AsyncIterable`; корректный `_event_generator`, heartbeat/timeout | Backend/API/SSE | P1 | S1 |
| D2 | ✓ | Синхронизировать пути в плане с деревом проекта: `backend/app/db/...` вместо `backend/app/database/...`; убрать ссылки на несуществующие тесты/каталоги | Docs/Plan | P1 | — |
| I1 | ✓ | Добавить PostgreSQL в docker-compose (dev/CI), базовые параметры и healthchecks | Infra | P1 | — |
| F2 | ✓ | Почистить фронтенд-зависимости, обновить lock/README, добавить vitest smoke-snapshot | Frontend/Build | P2 | — |
| T2 | ✓ | Убрать `sys.path.append` из тестов: оформить backend как installable package или корректно настроить PYTHONPATH/uv; обновить инструкции | Tests/Infra | P2 | — |
| F3 | ✓ | Локализовать кнопку “Close” в диалоге (i18n словари, переключение языка) | Frontend/i18n | P2 | — |
| F4 | ✓ | Заменить `next-intl` на Vite-дружелюбную i18n-библиотеку (напр., `react-intl`/`use-intl`/`lingui`) | Frontend/i18n | P2 | F2 |

## Предлагаемые параллельные треки

- DX1 — инфраструктурная задача по `.gitignore`, не имеет зависимостей.
- A2 — улучшение загрузки файлов и тестов, можно выполнять независимо от остальных блоков.
- L1 — настройка логирования и middleware, не зависит от других изменений.
- I1 — расширение docker-compose, можно делать параллельно с остальными задачами.<|MERGE_RESOLUTION|>--- conflicted
+++ resolved
@@ -12,11 +12,7 @@
 | A2 | ✓ | `/upload`: асинхронная потоковая запись чанками + проверка MIME; негативные/large-file тесты | Backend/API | P0 | — |
 | S1 | ✗ | Вынести `TranscriptService` в сервисный слой и внедрять через DI (FastAPI Depends); принимать `AsyncSession` и (в будущем) gRPC-клиентов | Backend/Services | P0 | B1–B3, T1 |
 | A1 | ✓ | Выровнять маршруты с докой: префикс `/api/meeting` для upload/stream + подключение роутера | Backend/API | P1 | — |
-<<<<<<< HEAD
-| A3 | ✗ | Конфигурируемый путь хранения сырого аудио (через настройки/зависимости), поддержать переопределение в тестах | Backend/Config | P1 | A2 |
-=======
 | A3 | ✓ | Конфигурируемый путь хранения сырого аудио (через настройки/зависимости), поддержать переопределение в тестах | Backend/Config | P1 | A2 |
->>>>>>> f02ab7b5
 | L1 | ✓ | Структурированное логирование + HTTP-middleware в `app.main` (`loguru` предпочтительно); smoke-тест (caplog) и краткая дока | Backend/Core | P1 | — |
 | F1 | ✗ | Frontend SSE-компонент: `EventSource` к `/api/meeting/stream/{meeting_id}`, состояние/локализация, vitest | Frontend/SSE | P1 | A1 |
 | D1 | ✗ | Обновить доку (process_overview/README/CONTEXT): логирование, маршруты, хранилище аудио, модели/репозитории, тест-инфра | Docs | P1 | B1–B3, A1–A3, L1, T1 |
