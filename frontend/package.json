--- conflicted
+++ resolved
@@ -17,19 +17,11 @@
     "@typescript-eslint/eslint-plugin": "^7.7.0",
     "@typescript-eslint/parser": "^7.7.0",
     "@vitejs/plugin-react": "^4.0.0",
-<<<<<<< HEAD
-    "eslint": "^8.57.0",
+    "eslint": "^9.0.0",
+    "@eslint/js": "^9.0.0",
     "jsdom": "^26.1.0",
     "typescript": "^5.0.0",
     "vite": "^5.0.0",
     "vitest": "^3.2.3"
-=======
-    "typescript": "^5.0.0",
-    "vitest": "^0.34.0",
-    "eslint": "^9.0.0",
-    "@eslint/js": "^9.0.0",
-    "@typescript-eslint/parser": "^7.7.0",
-    "@typescript-eslint/eslint-plugin": "^7.7.0"
->>>>>>> 11dc8c66
   }
 }