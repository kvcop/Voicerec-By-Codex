--- conflicted
+++ resolved
@@ -3,9 +3,6 @@
 __all__ = [
     'asr_service',
     'diarization_resources',
-<<<<<<< HEAD
     'diarize_service',
-=======
     'summarize_service',
->>>>>>> f078fb26
 ]