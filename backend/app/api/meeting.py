--- conflicted
+++ resolved
@@ -6,12 +6,8 @@
 from typing import TYPE_CHECKING, Annotated
 from uuid import uuid4
 
-<<<<<<< HEAD
+import aiofiles
 from fastapi import APIRouter, Depends, File, UploadFile
-=======
-import aiofiles
-from fastapi import APIRouter, File, UploadFile
->>>>>>> aba5135f
 from fastapi.responses import StreamingResponse
 
 from app.services.transcript import RAW_AUDIO_DIR, TranscriptService, get_transcript_service
