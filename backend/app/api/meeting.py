"""Meeting-related API routes."""

from __future__ import annotations

import json
from typing import TYPE_CHECKING, Annotated
from uuid import uuid4

from fastapi import APIRouter, Depends, File, UploadFile
from fastapi.responses import StreamingResponse

from app.services.transcript import RAW_AUDIO_DIR, TranscriptService, get_transcript_service

if TYPE_CHECKING:  # pragma: no cover - used only for type hints
    from collections.abc import AsyncGenerator

router = APIRouter()

CHUNK_SIZE = 1024 * 1024

# Directory for raw audio files.
<<<<<<< HEAD
RAW_AUDIO_DIR.mkdir(parents=True, exist_ok=True)
=======
RAW_DATA_DIR = Path(__file__).resolve().parents[3] / 'data' / 'raw'
RAW_DATA_DIR.mkdir(parents=True, exist_ok=True)
>>>>>>> b9218493


@router.post('/upload')
async def upload_audio(file: Annotated[UploadFile, File(...)]) -> dict[str, str]:
    """Save uploaded WAV file and return meeting identifier."""
    meeting_id = uuid4().hex
    dest = RAW_AUDIO_DIR / f'{meeting_id}.wav'
    # TODO: перенести в защищённое хранилище
    with dest.open('wb') as buffer:
        try:
            while True:
                chunk = await file.read(CHUNK_SIZE)
                if not chunk:
                    break
                buffer.write(chunk)
        finally:
            await file.close()
    return {'meeting_id': meeting_id}


async def _event_generator(
    meeting_id: str, service: TranscriptService
) -> AsyncGenerator[str, None]:
    async for payload in service.stream_transcript(meeting_id):
        yield f'data: {json.dumps(payload, ensure_ascii=False)}\n\n'
    yield 'event: end\ndata: {}\n\n'


@router.get('/stream/{meeting_id}')
async def stream_transcript(
    meeting_id: str,
    service: Annotated[TranscriptService, Depends(get_transcript_service)],
) -> StreamingResponse:
    """Stream transcript updates via SSE."""
    return StreamingResponse(
        _event_generator(meeting_id, service),
        media_type='text/event-stream',
    )<|MERGE_RESOLUTION|>--- conflicted
+++ resolved
@@ -19,12 +19,7 @@
 CHUNK_SIZE = 1024 * 1024
 
 # Directory for raw audio files.
-<<<<<<< HEAD
 RAW_AUDIO_DIR.mkdir(parents=True, exist_ok=True)
-=======
-RAW_DATA_DIR = Path(__file__).resolve().parents[3] / 'data' / 'raw'
-RAW_DATA_DIR.mkdir(parents=True, exist_ok=True)
->>>>>>> b9218493
 
 
 @router.post('/upload')
