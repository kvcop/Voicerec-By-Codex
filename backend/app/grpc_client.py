--- conflicted
+++ resolved
@@ -14,14 +14,10 @@
 from app.core.settings import GPUSettings  # noqa: TC001
 
 if TYPE_CHECKING:  # pragma: no cover - only for type hints
-<<<<<<< HEAD
-    from collections.abc import Iterable
+    from collections.abc import AsyncIterator, Iterable
     from pathlib import Path
-=======
-    from collections.abc import AsyncIterator
 
     from grpc import aio as grpc_aio
->>>>>>> ea3ee9eb
 
 
 class MockTranscribeClient:
