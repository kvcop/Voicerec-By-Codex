version = 1
revision = 2
requires-python = ">=3.13"

[[package]]
name = "annotated-types"
version = "0.7.0"
source = { registry = "https://pypi.org/simple" }
sdist = { url = "https://files.pythonhosted.org/packages/ee/67/531ea369ba64dcff5ec9c3402f9f51bf748cec26dde048a2f973a4eea7f5/annotated_types-0.7.0.tar.gz", hash = "sha256:aff07c09a53a08bc8cfccb9c85b05f1aa9a2a6f23728d790723543408344ce89", size = 16081, upload-time = "2024-05-20T21:33:25.928Z" }
wheels = [
    { url = "https://files.pythonhosted.org/packages/78/b6/6307fbef88d9b5ee7421e68d78a9f162e0da4900bc5f5793f6d3d0e34fb8/annotated_types-0.7.0-py3-none-any.whl", hash = "sha256:1f02e8b43a8fbbc3f3e0d4f0f4bfc8131bcb4eebe8849b8e5c773f3a1c582a53", size = 13643, upload-time = "2024-05-20T21:33:24.1Z" },
]

[[package]]
name = "anyio"
version = "4.9.0"
source = { registry = "https://pypi.org/simple" }
dependencies = [
    { name = "idna" },
    { name = "sniffio" },
]
sdist = { url = "https://files.pythonhosted.org/packages/95/7d/4c1bd541d4dffa1b52bd83fb8527089e097a106fc90b467a7313b105f840/anyio-4.9.0.tar.gz", hash = "sha256:673c0c244e15788651a4ff38710fea9675823028a6f08a5eda409e0c9840a028", size = 190949, upload-time = "2025-03-17T00:02:54.77Z" }
wheels = [
    { url = "https://files.pythonhosted.org/packages/a1/ee/48ca1a7c89ffec8b6a0c5d02b89c305671d5ffd8d3c94acf8b8c408575bb/anyio-4.9.0-py3-none-any.whl", hash = "sha256:9f76d541cad6e36af7beb62e978876f3b41e3e04f2c1fbf0884604c0a9c4d93c", size = 100916, upload-time = "2025-03-17T00:02:52.713Z" },
]

[[package]]
name = "asyncpg"
version = "0.30.0"
source = { registry = "https://pypi.org/simple" }
sdist = { url = "https://files.pythonhosted.org/packages/2f/4c/7c991e080e106d854809030d8584e15b2e996e26f16aee6d757e387bc17d/asyncpg-0.30.0.tar.gz", hash = "sha256:c551e9928ab6707602f44811817f82ba3c446e018bfe1d3abecc8ba5f3eac851", size = 957746, upload-time = "2024-10-20T00:30:41.127Z" }
wheels = [
    { url = "https://files.pythonhosted.org/packages/3a/22/e20602e1218dc07692acf70d5b902be820168d6282e69ef0d3cb920dc36f/asyncpg-0.30.0-cp313-cp313-macosx_10_13_x86_64.whl", hash = "sha256:05b185ebb8083c8568ea8a40e896d5f7af4b8554b64d7719c0eaa1eb5a5c3a70", size = 670373, upload-time = "2024-10-20T00:29:55.165Z" },
    { url = "https://files.pythonhosted.org/packages/3d/b3/0cf269a9d647852a95c06eb00b815d0b95a4eb4b55aa2d6ba680971733b9/asyncpg-0.30.0-cp313-cp313-macosx_11_0_arm64.whl", hash = "sha256:c47806b1a8cbb0a0db896f4cd34d89942effe353a5035c62734ab13b9f938da3", size = 634745, upload-time = "2024-10-20T00:29:57.14Z" },
    { url = "https://files.pythonhosted.org/packages/8e/6d/a4f31bf358ce8491d2a31bfe0d7bcf25269e80481e49de4d8616c4295a34/asyncpg-0.30.0-cp313-cp313-manylinux_2_17_aarch64.manylinux2014_aarch64.whl", hash = "sha256:9b6fde867a74e8c76c71e2f64f80c64c0f3163e687f1763cfaf21633ec24ec33", size = 3512103, upload-time = "2024-10-20T00:29:58.499Z" },
    { url = "https://files.pythonhosted.org/packages/96/19/139227a6e67f407b9c386cb594d9628c6c78c9024f26df87c912fabd4368/asyncpg-0.30.0-cp313-cp313-manylinux_2_17_x86_64.manylinux2014_x86_64.whl", hash = "sha256:46973045b567972128a27d40001124fbc821c87a6cade040cfcd4fa8a30bcdc4", size = 3592471, upload-time = "2024-10-20T00:30:00.354Z" },
    { url = "https://files.pythonhosted.org/packages/67/e4/ab3ca38f628f53f0fd28d3ff20edff1c975dd1cb22482e0061916b4b9a74/asyncpg-0.30.0-cp313-cp313-musllinux_1_2_aarch64.whl", hash = "sha256:9110df111cabc2ed81aad2f35394a00cadf4f2e0635603db6ebbd0fc896f46a4", size = 3496253, upload-time = "2024-10-20T00:30:02.794Z" },
    { url = "https://files.pythonhosted.org/packages/ef/5f/0bf65511d4eeac3a1f41c54034a492515a707c6edbc642174ae79034d3ba/asyncpg-0.30.0-cp313-cp313-musllinux_1_2_x86_64.whl", hash = "sha256:04ff0785ae7eed6cc138e73fc67b8e51d54ee7a3ce9b63666ce55a0bf095f7ba", size = 3662720, upload-time = "2024-10-20T00:30:04.501Z" },
    { url = "https://files.pythonhosted.org/packages/e7/31/1513d5a6412b98052c3ed9158d783b1e09d0910f51fbe0e05f56cc370bc4/asyncpg-0.30.0-cp313-cp313-win32.whl", hash = "sha256:ae374585f51c2b444510cdf3595b97ece4f233fde739aa14b50e0d64e8a7a590", size = 560404, upload-time = "2024-10-20T00:30:06.537Z" },
    { url = "https://files.pythonhosted.org/packages/c8/a4/cec76b3389c4c5ff66301cd100fe88c318563ec8a520e0b2e792b5b84972/asyncpg-0.30.0-cp313-cp313-win_amd64.whl", hash = "sha256:f59b430b8e27557c3fb9869222559f7417ced18688375825f8f12302c34e915e", size = 621623, upload-time = "2024-10-20T00:30:09.024Z" },
]

[[package]]
name = "backend"
version = "0.1.0"
source = { virtual = "." }
dependencies = [
    { name = "asyncpg" },
    { name = "fastapi" },
    { name = "httpx" },
    { name = "pydantic-settings" },
<<<<<<< HEAD
    { name = "python-multipart" },
=======
>>>>>>> ce0cd71b
    { name = "sqlalchemy" },
    { name = "uvicorn" },
]

[package.dev-dependencies]
dev = [
    { name = "mypy" },
    { name = "pytest" },
    { name = "pytest-asyncio" },
    { name = "ruff" },
]

[package.metadata]
requires-dist = [
    { name = "asyncpg", specifier = ">=0.30.0" },
    { name = "fastapi", specifier = ">=0.115.12" },
    { name = "httpx", specifier = ">=0.28.1" },
    { name = "pydantic-settings", specifier = ">=2.0" },
<<<<<<< HEAD
    { name = "python-multipart", specifier = ">=0.0.7" },
=======
>>>>>>> ce0cd71b
    { name = "sqlalchemy", specifier = ">=2.0.41" },
    { name = "uvicorn", specifier = ">=0.34.3" },
]

[package.metadata.requires-dev]
dev = [
    { name = "mypy", specifier = ">=1.16.0" },
    { name = "pytest", specifier = ">=8.4.0" },
    { name = "pytest-asyncio", specifier = ">=0.23.6" },
    { name = "ruff", specifier = ">=0.11.13" },
]

[[package]]
name = "certifi"
version = "2025.4.26"
source = { registry = "https://pypi.org/simple" }
sdist = { url = "https://files.pythonhosted.org/packages/e8/9e/c05b3920a3b7d20d3d3310465f50348e5b3694f4f88c6daf736eef3024c4/certifi-2025.4.26.tar.gz", hash = "sha256:0a816057ea3cdefcef70270d2c515e4506bbc954f417fa5ade2021213bb8f0c6", size = 160705, upload-time = "2025-04-26T02:12:29.51Z" }
wheels = [
    { url = "https://files.pythonhosted.org/packages/4a/7e/3db2bd1b1f9e95f7cddca6d6e75e2f2bd9f51b1246e546d88addca0106bd/certifi-2025.4.26-py3-none-any.whl", hash = "sha256:30350364dfe371162649852c63336a15c70c6510c2ad5015b21c2345311805f3", size = 159618, upload-time = "2025-04-26T02:12:27.662Z" },
]

[[package]]
name = "click"
version = "8.2.1"
source = { registry = "https://pypi.org/simple" }
dependencies = [
    { name = "colorama", marker = "sys_platform == 'win32'" },
]
sdist = { url = "https://files.pythonhosted.org/packages/60/6c/8ca2efa64cf75a977a0d7fac081354553ebe483345c734fb6b6515d96bbc/click-8.2.1.tar.gz", hash = "sha256:27c491cc05d968d271d5a1db13e3b5a184636d9d930f148c50b038f0d0646202", size = 286342, upload-time = "2025-05-20T23:19:49.832Z" }
wheels = [
    { url = "https://files.pythonhosted.org/packages/85/32/10bb5764d90a8eee674e9dc6f4db6a0ab47c8c4d0d83c27f7c39ac415a4d/click-8.2.1-py3-none-any.whl", hash = "sha256:61a3265b914e850b85317d0b3109c7f8cd35a670f963866005d6ef1d5175a12b", size = 102215, upload-time = "2025-05-20T23:19:47.796Z" },
]

[[package]]
name = "colorama"
version = "0.4.6"
source = { registry = "https://pypi.org/simple" }
sdist = { url = "https://files.pythonhosted.org/packages/d8/53/6f443c9a4a8358a93a6792e2acffb9d9d5cb0a5cfd8802644b7b1c9a02e4/colorama-0.4.6.tar.gz", hash = "sha256:08695f5cb7ed6e0531a20572697297273c47b8cae5a63ffc6d6ed5c201be6e44", size = 27697, upload-time = "2022-10-25T02:36:22.414Z" }
wheels = [
    { url = "https://files.pythonhosted.org/packages/d1/d6/3965ed04c63042e047cb6a3e6ed1a63a35087b6a609aa3a15ed8ac56c221/colorama-0.4.6-py2.py3-none-any.whl", hash = "sha256:4f1d9991f5acc0ca119f9d443620b77f9d6b33703e51011c16baf57afb285fc6", size = 25335, upload-time = "2022-10-25T02:36:20.889Z" },
]

[[package]]
name = "fastapi"
version = "0.115.12"
source = { registry = "https://pypi.org/simple" }
dependencies = [
    { name = "pydantic" },
    { name = "starlette" },
    { name = "typing-extensions" },
]
sdist = { url = "https://files.pythonhosted.org/packages/f4/55/ae499352d82338331ca1e28c7f4a63bfd09479b16395dce38cf50a39e2c2/fastapi-0.115.12.tar.gz", hash = "sha256:1e2c2a2646905f9e83d32f04a3f86aff4a286669c6c950ca95b5fd68c2602681", size = 295236, upload-time = "2025-03-23T22:55:43.822Z" }
wheels = [
    { url = "https://files.pythonhosted.org/packages/50/b3/b51f09c2ba432a576fe63758bddc81f78f0c6309d9e5c10d194313bf021e/fastapi-0.115.12-py3-none-any.whl", hash = "sha256:e94613d6c05e27be7ffebdd6ea5f388112e5e430c8f7d6494a9d1d88d43e814d", size = 95164, upload-time = "2025-03-23T22:55:42.101Z" },
]

[[package]]
name = "greenlet"
version = "3.2.3"
source = { registry = "https://pypi.org/simple" }
sdist = { url = "https://files.pythonhosted.org/packages/c9/92/bb85bd6e80148a4d2e0c59f7c0c2891029f8fd510183afc7d8d2feeed9b6/greenlet-3.2.3.tar.gz", hash = "sha256:8b0dd8ae4c0d6f5e54ee55ba935eeb3d735a9b58a8a1e5b5cbab64e01a39f365", size = 185752, upload-time = "2025-06-05T16:16:09.955Z" }
wheels = [
    { url = "https://files.pythonhosted.org/packages/b1/cf/f5c0b23309070ae93de75c90d29300751a5aacefc0a3ed1b1d8edb28f08b/greenlet-3.2.3-cp313-cp313-macosx_11_0_universal2.whl", hash = "sha256:500b8689aa9dd1ab26872a34084503aeddefcb438e2e7317b89b11eaea1901ad", size = 270732, upload-time = "2025-06-05T16:10:08.26Z" },
    { url = "https://files.pythonhosted.org/packages/48/ae/91a957ba60482d3fecf9be49bc3948f341d706b52ddb9d83a70d42abd498/greenlet-3.2.3-cp313-cp313-manylinux2014_aarch64.manylinux_2_17_aarch64.whl", hash = "sha256:a07d3472c2a93117af3b0136f246b2833fdc0b542d4a9799ae5f41c28323faef", size = 639033, upload-time = "2025-06-05T16:38:53.983Z" },
    { url = "https://files.pythonhosted.org/packages/6f/df/20ffa66dd5a7a7beffa6451bdb7400d66251374ab40b99981478c69a67a8/greenlet-3.2.3-cp313-cp313-manylinux2014_ppc64le.manylinux_2_17_ppc64le.whl", hash = "sha256:8704b3768d2f51150626962f4b9a9e4a17d2e37c8a8d9867bbd9fa4eb938d3b3", size = 652999, upload-time = "2025-06-05T16:41:37.89Z" },
    { url = "https://files.pythonhosted.org/packages/51/b4/ebb2c8cb41e521f1d72bf0465f2f9a2fd803f674a88db228887e6847077e/greenlet-3.2.3-cp313-cp313-manylinux2014_s390x.manylinux_2_17_s390x.whl", hash = "sha256:5035d77a27b7c62db6cf41cf786cfe2242644a7a337a0e155c80960598baab95", size = 647368, upload-time = "2025-06-05T16:48:21.467Z" },
    { url = "https://files.pythonhosted.org/packages/8e/6a/1e1b5aa10dced4ae876a322155705257748108b7fd2e4fae3f2a091fe81a/greenlet-3.2.3-cp313-cp313-manylinux2014_x86_64.manylinux_2_17_x86_64.whl", hash = "sha256:2d8aa5423cd4a396792f6d4580f88bdc6efcb9205891c9d40d20f6e670992efb", size = 650037, upload-time = "2025-06-05T16:13:06.402Z" },
    { url = "https://files.pythonhosted.org/packages/26/f2/ad51331a157c7015c675702e2d5230c243695c788f8f75feba1af32b3617/greenlet-3.2.3-cp313-cp313-manylinux_2_24_x86_64.manylinux_2_28_x86_64.whl", hash = "sha256:2c724620a101f8170065d7dded3f962a2aea7a7dae133a009cada42847e04a7b", size = 608402, upload-time = "2025-06-05T16:12:51.91Z" },
    { url = "https://files.pythonhosted.org/packages/26/bc/862bd2083e6b3aff23300900a956f4ea9a4059de337f5c8734346b9b34fc/greenlet-3.2.3-cp313-cp313-musllinux_1_1_aarch64.whl", hash = "sha256:873abe55f134c48e1f2a6f53f7d1419192a3d1a4e873bace00499a4e45ea6af0", size = 1119577, upload-time = "2025-06-05T16:36:49.787Z" },
    { url = "https://files.pythonhosted.org/packages/86/94/1fc0cc068cfde885170e01de40a619b00eaa8f2916bf3541744730ffb4c3/greenlet-3.2.3-cp313-cp313-musllinux_1_1_x86_64.whl", hash = "sha256:024571bbce5f2c1cfff08bf3fbaa43bbc7444f580ae13b0099e95d0e6e67ed36", size = 1147121, upload-time = "2025-06-05T16:12:42.527Z" },
    { url = "https://files.pythonhosted.org/packages/27/1a/199f9587e8cb08a0658f9c30f3799244307614148ffe8b1e3aa22f324dea/greenlet-3.2.3-cp313-cp313-win_amd64.whl", hash = "sha256:5195fb1e75e592dd04ce79881c8a22becdfa3e6f500e7feb059b1e6fdd54d3e3", size = 297603, upload-time = "2025-06-05T16:20:12.651Z" },
    { url = "https://files.pythonhosted.org/packages/d8/ca/accd7aa5280eb92b70ed9e8f7fd79dc50a2c21d8c73b9a0856f5b564e222/greenlet-3.2.3-cp314-cp314-macosx_11_0_universal2.whl", hash = "sha256:3d04332dddb10b4a211b68111dabaee2e1a073663d117dc10247b5b1642bac86", size = 271479, upload-time = "2025-06-05T16:10:47.525Z" },
    { url = "https://files.pythonhosted.org/packages/55/71/01ed9895d9eb49223280ecc98a557585edfa56b3d0e965b9fa9f7f06b6d9/greenlet-3.2.3-cp314-cp314-manylinux2014_aarch64.manylinux_2_17_aarch64.whl", hash = "sha256:8186162dffde068a465deab08fc72c767196895c39db26ab1c17c0b77a6d8b97", size = 683952, upload-time = "2025-06-05T16:38:55.125Z" },
    { url = "https://files.pythonhosted.org/packages/ea/61/638c4bdf460c3c678a0a1ef4c200f347dff80719597e53b5edb2fb27ab54/greenlet-3.2.3-cp314-cp314-manylinux2014_ppc64le.manylinux_2_17_ppc64le.whl", hash = "sha256:f4bfbaa6096b1b7a200024784217defedf46a07c2eee1a498e94a1b5f8ec5728", size = 696917, upload-time = "2025-06-05T16:41:38.959Z" },
    { url = "https://files.pythonhosted.org/packages/22/cc/0bd1a7eb759d1f3e3cc2d1bc0f0b487ad3cc9f34d74da4b80f226fde4ec3/greenlet-3.2.3-cp314-cp314-manylinux2014_s390x.manylinux_2_17_s390x.whl", hash = "sha256:ed6cfa9200484d234d8394c70f5492f144b20d4533f69262d530a1a082f6ee9a", size = 692443, upload-time = "2025-06-05T16:48:23.113Z" },
    { url = "https://files.pythonhosted.org/packages/67/10/b2a4b63d3f08362662e89c103f7fe28894a51ae0bc890fabf37d1d780e52/greenlet-3.2.3-cp314-cp314-manylinux2014_x86_64.manylinux_2_17_x86_64.whl", hash = "sha256:02b0df6f63cd15012bed5401b47829cfd2e97052dc89da3cfaf2c779124eb892", size = 692995, upload-time = "2025-06-05T16:13:07.972Z" },
    { url = "https://files.pythonhosted.org/packages/5a/c6/ad82f148a4e3ce9564056453a71529732baf5448ad53fc323e37efe34f66/greenlet-3.2.3-cp314-cp314-manylinux_2_24_x86_64.manylinux_2_28_x86_64.whl", hash = "sha256:86c2d68e87107c1792e2e8d5399acec2487a4e993ab76c792408e59394d52141", size = 655320, upload-time = "2025-06-05T16:12:53.453Z" },
    { url = "https://files.pythonhosted.org/packages/5c/4f/aab73ecaa6b3086a4c89863d94cf26fa84cbff63f52ce9bc4342b3087a06/greenlet-3.2.3-cp314-cp314-win_amd64.whl", hash = "sha256:8c47aae8fbbfcf82cc13327ae802ba13c9c36753b67e760023fd116bc124a62a", size = 301236, upload-time = "2025-06-05T16:15:20.111Z" },
]

[[package]]
name = "h11"
version = "0.16.0"
source = { registry = "https://pypi.org/simple" }
sdist = { url = "https://files.pythonhosted.org/packages/01/ee/02a2c011bdab74c6fb3c75474d40b3052059d95df7e73351460c8588d963/h11-0.16.0.tar.gz", hash = "sha256:4e35b956cf45792e4caa5885e69fba00bdbc6ffafbfa020300e549b208ee5ff1", size = 101250, upload-time = "2025-04-24T03:35:25.427Z" }
wheels = [
    { url = "https://files.pythonhosted.org/packages/04/4b/29cac41a4d98d144bf5f6d33995617b185d14b22401f75ca86f384e87ff1/h11-0.16.0-py3-none-any.whl", hash = "sha256:63cf8bbe7522de3bf65932fda1d9c2772064ffb3dae62d55932da54b31cb6c86", size = 37515, upload-time = "2025-04-24T03:35:24.344Z" },
]

[[package]]
name = "httpcore"
version = "1.0.9"
source = { registry = "https://pypi.org/simple" }
dependencies = [
    { name = "certifi" },
    { name = "h11" },
]
sdist = { url = "https://files.pythonhosted.org/packages/06/94/82699a10bca87a5556c9c59b5963f2d039dbd239f25bc2a63907a05a14cb/httpcore-1.0.9.tar.gz", hash = "sha256:6e34463af53fd2ab5d807f399a9b45ea31c3dfa2276f15a2c3f00afff6e176e8", size = 85484, upload-time = "2025-04-24T22:06:22.219Z" }
wheels = [
    { url = "https://files.pythonhosted.org/packages/7e/f5/f66802a942d491edb555dd61e3a9961140fd64c90bce1eafd741609d334d/httpcore-1.0.9-py3-none-any.whl", hash = "sha256:2d400746a40668fc9dec9810239072b40b4484b640a8c38fd654a024c7a1bf55", size = 78784, upload-time = "2025-04-24T22:06:20.566Z" },
]

[[package]]
name = "httpx"
version = "0.28.1"
source = { registry = "https://pypi.org/simple" }
dependencies = [
    { name = "anyio" },
    { name = "certifi" },
    { name = "httpcore" },
    { name = "idna" },
]
sdist = { url = "https://files.pythonhosted.org/packages/b1/df/48c586a5fe32a0f01324ee087459e112ebb7224f646c0b5023f5e79e9956/httpx-0.28.1.tar.gz", hash = "sha256:75e98c5f16b0f35b567856f597f06ff2270a374470a5c2392242528e3e3e42fc", size = 141406, upload-time = "2024-12-06T15:37:23.222Z" }
wheels = [
    { url = "https://files.pythonhosted.org/packages/2a/39/e50c7c3a983047577ee07d2a9e53faf5a69493943ec3f6a384bdc792deb2/httpx-0.28.1-py3-none-any.whl", hash = "sha256:d909fcccc110f8c7faf814ca82a9a4d816bc5a6dbfea25d6591d6985b8ba59ad", size = 73517, upload-time = "2024-12-06T15:37:21.509Z" },
]

[[package]]
name = "idna"
version = "3.10"
source = { registry = "https://pypi.org/simple" }
sdist = { url = "https://files.pythonhosted.org/packages/f1/70/7703c29685631f5a7590aa73f1f1d3fa9a380e654b86af429e0934a32f7d/idna-3.10.tar.gz", hash = "sha256:12f65c9b470abda6dc35cf8e63cc574b1c52b11df2c86030af0ac09b01b13ea9", size = 190490, upload-time = "2024-09-15T18:07:39.745Z" }
wheels = [
    { url = "https://files.pythonhosted.org/packages/76/c6/c88e154df9c4e1a2a66ccf0005a88dfb2650c1dffb6f5ce603dfbd452ce3/idna-3.10-py3-none-any.whl", hash = "sha256:946d195a0d259cbba61165e88e65941f16e9b36ea6ddb97f00452bae8b1287d3", size = 70442, upload-time = "2024-09-15T18:07:37.964Z" },
]

[[package]]
name = "iniconfig"
version = "2.1.0"
source = { registry = "https://pypi.org/simple" }
sdist = { url = "https://files.pythonhosted.org/packages/f2/97/ebf4da567aa6827c909642694d71c9fcf53e5b504f2d96afea02718862f3/iniconfig-2.1.0.tar.gz", hash = "sha256:3abbd2e30b36733fee78f9c7f7308f2d0050e88f0087fd25c2645f63c773e1c7", size = 4793, upload-time = "2025-03-19T20:09:59.721Z" }
wheels = [
    { url = "https://files.pythonhosted.org/packages/2c/e1/e6716421ea10d38022b952c159d5161ca1193197fb744506875fbb87ea7b/iniconfig-2.1.0-py3-none-any.whl", hash = "sha256:9deba5723312380e77435581c6bf4935c94cbfab9b1ed33ef8d238ea168eb760", size = 6050, upload-time = "2025-03-19T20:10:01.071Z" },
]

[[package]]
name = "mypy"
version = "1.16.0"
source = { registry = "https://pypi.org/simple" }
dependencies = [
    { name = "mypy-extensions" },
    { name = "pathspec" },
    { name = "typing-extensions" },
]
sdist = { url = "https://files.pythonhosted.org/packages/d4/38/13c2f1abae94d5ea0354e146b95a1be9b2137a0d506728e0da037c4276f6/mypy-1.16.0.tar.gz", hash = "sha256:84b94283f817e2aa6350a14b4a8fb2a35a53c286f97c9d30f53b63620e7af8ab", size = 3323139, upload-time = "2025-05-29T13:46:12.532Z" }
wheels = [
    { url = "https://files.pythonhosted.org/packages/97/9c/ca03bdbefbaa03b264b9318a98950a9c683e06472226b55472f96ebbc53d/mypy-1.16.0-cp313-cp313-macosx_10_13_x86_64.whl", hash = "sha256:a9e056237c89f1587a3be1a3a70a06a698d25e2479b9a2f57325ddaaffc3567b", size = 11059753, upload-time = "2025-05-29T13:18:18.167Z" },
    { url = "https://files.pythonhosted.org/packages/36/92/79a969b8302cfe316027c88f7dc6fee70129490a370b3f6eb11d777749d0/mypy-1.16.0-cp313-cp313-macosx_11_0_arm64.whl", hash = "sha256:0b07e107affb9ee6ce1f342c07f51552d126c32cd62955f59a7db94a51ad12c0", size = 10073338, upload-time = "2025-05-29T13:19:48.079Z" },
    { url = "https://files.pythonhosted.org/packages/14/9b/a943f09319167da0552d5cd722104096a9c99270719b1afeea60d11610aa/mypy-1.16.0-cp313-cp313-manylinux_2_17_aarch64.manylinux2014_aarch64.manylinux_2_28_aarch64.whl", hash = "sha256:c6fb60cbd85dc65d4d63d37cb5c86f4e3a301ec605f606ae3a9173e5cf34997b", size = 11827764, upload-time = "2025-05-29T13:46:04.47Z" },
    { url = "https://files.pythonhosted.org/packages/ec/64/ff75e71c65a0cb6ee737287c7913ea155845a556c64144c65b811afdb9c7/mypy-1.16.0-cp313-cp313-manylinux_2_17_x86_64.manylinux2014_x86_64.manylinux_2_28_x86_64.whl", hash = "sha256:a7e32297a437cc915599e0578fa6bc68ae6a8dc059c9e009c628e1c47f91495d", size = 12701356, upload-time = "2025-05-29T13:35:13.553Z" },
    { url = "https://files.pythonhosted.org/packages/0a/ad/0e93c18987a1182c350f7a5fab70550852f9fabe30ecb63bfbe51b602074/mypy-1.16.0-cp313-cp313-musllinux_1_2_x86_64.whl", hash = "sha256:afe420c9380ccec31e744e8baff0d406c846683681025db3531b32db56962d52", size = 12900745, upload-time = "2025-05-29T13:17:24.409Z" },
    { url = "https://files.pythonhosted.org/packages/28/5d/036c278d7a013e97e33f08c047fe5583ab4f1fc47c9a49f985f1cdd2a2d7/mypy-1.16.0-cp313-cp313-win_amd64.whl", hash = "sha256:55f9076c6ce55dd3f8cd0c6fff26a008ca8e5131b89d5ba6d86bd3f47e736eeb", size = 9572200, upload-time = "2025-05-29T13:33:44.92Z" },
    { url = "https://files.pythonhosted.org/packages/99/a3/6ed10530dec8e0fdc890d81361260c9ef1f5e5c217ad8c9b21ecb2b8366b/mypy-1.16.0-py3-none-any.whl", hash = "sha256:29e1499864a3888bca5c1542f2d7232c6e586295183320caa95758fc84034031", size = 2265773, upload-time = "2025-05-29T13:35:18.762Z" },
]

[[package]]
name = "mypy-extensions"
version = "1.1.0"
source = { registry = "https://pypi.org/simple" }
sdist = { url = "https://files.pythonhosted.org/packages/a2/6e/371856a3fb9d31ca8dac321cda606860fa4548858c0cc45d9d1d4ca2628b/mypy_extensions-1.1.0.tar.gz", hash = "sha256:52e68efc3284861e772bbcd66823fde5ae21fd2fdb51c62a211403730b916558", size = 6343, upload-time = "2025-04-22T14:54:24.164Z" }
wheels = [
    { url = "https://files.pythonhosted.org/packages/79/7b/2c79738432f5c924bef5071f933bcc9efd0473bac3b4aa584a6f7c1c8df8/mypy_extensions-1.1.0-py3-none-any.whl", hash = "sha256:1be4cccdb0f2482337c4743e60421de3a356cd97508abadd57d47403e94f5505", size = 4963, upload-time = "2025-04-22T14:54:22.983Z" },
]

[[package]]
name = "packaging"
version = "25.0"
source = { registry = "https://pypi.org/simple" }
sdist = { url = "https://files.pythonhosted.org/packages/a1/d4/1fc4078c65507b51b96ca8f8c3ba19e6a61c8253c72794544580a7b6c24d/packaging-25.0.tar.gz", hash = "sha256:d443872c98d677bf60f6a1f2f8c1cb748e8fe762d2bf9d3148b5599295b0fc4f", size = 165727, upload-time = "2025-04-19T11:48:59.673Z" }
wheels = [
    { url = "https://files.pythonhosted.org/packages/20/12/38679034af332785aac8774540895e234f4d07f7545804097de4b666afd8/packaging-25.0-py3-none-any.whl", hash = "sha256:29572ef2b1f17581046b3a2227d5c611fb25ec70ca1ba8554b24b0e69331a484", size = 66469, upload-time = "2025-04-19T11:48:57.875Z" },
]

[[package]]
name = "pathspec"
version = "0.12.1"
source = { registry = "https://pypi.org/simple" }
sdist = { url = "https://files.pythonhosted.org/packages/ca/bc/f35b8446f4531a7cb215605d100cd88b7ac6f44ab3fc94870c120ab3adbf/pathspec-0.12.1.tar.gz", hash = "sha256:a482d51503a1ab33b1c67a6c3813a26953dbdc71c31dacaef9a838c4e29f5712", size = 51043, upload-time = "2023-12-10T22:30:45Z" }
wheels = [
    { url = "https://files.pythonhosted.org/packages/cc/20/ff623b09d963f88bfde16306a54e12ee5ea43e9b597108672ff3a408aad6/pathspec-0.12.1-py3-none-any.whl", hash = "sha256:a0d503e138a4c123b27490a4f7beda6a01c6f288df0e4a8b79c7eb0dc7b4cc08", size = 31191, upload-time = "2023-12-10T22:30:43.14Z" },
]

[[package]]
name = "pluggy"
version = "1.6.0"
source = { registry = "https://pypi.org/simple" }
sdist = { url = "https://files.pythonhosted.org/packages/f9/e2/3e91f31a7d2b083fe6ef3fa267035b518369d9511ffab804f839851d2779/pluggy-1.6.0.tar.gz", hash = "sha256:7dcc130b76258d33b90f61b658791dede3486c3e6bfb003ee5c9bfb396dd22f3", size = 69412, upload-time = "2025-05-15T12:30:07.975Z" }
wheels = [
    { url = "https://files.pythonhosted.org/packages/54/20/4d324d65cc6d9205fabedc306948156824eb9f0ee1633355a8f7ec5c66bf/pluggy-1.6.0-py3-none-any.whl", hash = "sha256:e920276dd6813095e9377c0bc5566d94c932c33b27a3e3945d8389c374dd4746", size = 20538, upload-time = "2025-05-15T12:30:06.134Z" },
]

[[package]]
name = "pydantic"
version = "2.11.5"
source = { registry = "https://pypi.org/simple" }
dependencies = [
    { name = "annotated-types" },
    { name = "pydantic-core" },
    { name = "typing-extensions" },
    { name = "typing-inspection" },
]
sdist = { url = "https://files.pythonhosted.org/packages/f0/86/8ce9040065e8f924d642c58e4a344e33163a07f6b57f836d0d734e0ad3fb/pydantic-2.11.5.tar.gz", hash = "sha256:7f853db3d0ce78ce8bbb148c401c2cdd6431b3473c0cdff2755c7690952a7b7a", size = 787102, upload-time = "2025-05-22T21:18:08.761Z" }
wheels = [
    { url = "https://files.pythonhosted.org/packages/b5/69/831ed22b38ff9b4b64b66569f0e5b7b97cf3638346eb95a2147fdb49ad5f/pydantic-2.11.5-py3-none-any.whl", hash = "sha256:f9c26ba06f9747749ca1e5c94d6a85cb84254577553c8785576fd38fa64dc0f7", size = 444229, upload-time = "2025-05-22T21:18:06.329Z" },
]

[[package]]
name = "pydantic-core"
version = "2.33.2"
source = { registry = "https://pypi.org/simple" }
dependencies = [
    { name = "typing-extensions" },
]
sdist = { url = "https://files.pythonhosted.org/packages/ad/88/5f2260bdfae97aabf98f1778d43f69574390ad787afb646292a638c923d4/pydantic_core-2.33.2.tar.gz", hash = "sha256:7cb8bc3605c29176e1b105350d2e6474142d7c1bd1d9327c4a9bdb46bf827acc", size = 435195, upload-time = "2025-04-23T18:33:52.104Z" }
wheels = [
    { url = "https://files.pythonhosted.org/packages/46/8c/99040727b41f56616573a28771b1bfa08a3d3fe74d3d513f01251f79f172/pydantic_core-2.33.2-cp313-cp313-macosx_10_12_x86_64.whl", hash = "sha256:1082dd3e2d7109ad8b7da48e1d4710c8d06c253cbc4a27c1cff4fbcaa97a9e3f", size = 2015688, upload-time = "2025-04-23T18:31:53.175Z" },
    { url = "https://files.pythonhosted.org/packages/3a/cc/5999d1eb705a6cefc31f0b4a90e9f7fc400539b1a1030529700cc1b51838/pydantic_core-2.33.2-cp313-cp313-macosx_11_0_arm64.whl", hash = "sha256:f517ca031dfc037a9c07e748cefd8d96235088b83b4f4ba8939105d20fa1dcd6", size = 1844808, upload-time = "2025-04-23T18:31:54.79Z" },
    { url = "https://files.pythonhosted.org/packages/6f/5e/a0a7b8885c98889a18b6e376f344da1ef323d270b44edf8174d6bce4d622/pydantic_core-2.33.2-cp313-cp313-manylinux_2_17_aarch64.manylinux2014_aarch64.whl", hash = "sha256:0a9f2c9dd19656823cb8250b0724ee9c60a82f3cdf68a080979d13092a3b0fef", size = 1885580, upload-time = "2025-04-23T18:31:57.393Z" },
    { url = "https://files.pythonhosted.org/packages/3b/2a/953581f343c7d11a304581156618c3f592435523dd9d79865903272c256a/pydantic_core-2.33.2-cp313-cp313-manylinux_2_17_armv7l.manylinux2014_armv7l.whl", hash = "sha256:2b0a451c263b01acebe51895bfb0e1cc842a5c666efe06cdf13846c7418caa9a", size = 1973859, upload-time = "2025-04-23T18:31:59.065Z" },
    { url = "https://files.pythonhosted.org/packages/e6/55/f1a813904771c03a3f97f676c62cca0c0a4138654107c1b61f19c644868b/pydantic_core-2.33.2-cp313-cp313-manylinux_2_17_ppc64le.manylinux2014_ppc64le.whl", hash = "sha256:1ea40a64d23faa25e62a70ad163571c0b342b8bf66d5fa612ac0dec4f069d916", size = 2120810, upload-time = "2025-04-23T18:32:00.78Z" },
    { url = "https://files.pythonhosted.org/packages/aa/c3/053389835a996e18853ba107a63caae0b9deb4a276c6b472931ea9ae6e48/pydantic_core-2.33.2-cp313-cp313-manylinux_2_17_s390x.manylinux2014_s390x.whl", hash = "sha256:0fb2d542b4d66f9470e8065c5469ec676978d625a8b7a363f07d9a501a9cb36a", size = 2676498, upload-time = "2025-04-23T18:32:02.418Z" },
    { url = "https://files.pythonhosted.org/packages/eb/3c/f4abd740877a35abade05e437245b192f9d0ffb48bbbbd708df33d3cda37/pydantic_core-2.33.2-cp313-cp313-manylinux_2_17_x86_64.manylinux2014_x86_64.whl", hash = "sha256:9fdac5d6ffa1b5a83bca06ffe7583f5576555e6c8b3a91fbd25ea7780f825f7d", size = 2000611, upload-time = "2025-04-23T18:32:04.152Z" },
    { url = "https://files.pythonhosted.org/packages/59/a7/63ef2fed1837d1121a894d0ce88439fe3e3b3e48c7543b2a4479eb99c2bd/pydantic_core-2.33.2-cp313-cp313-manylinux_2_5_i686.manylinux1_i686.whl", hash = "sha256:04a1a413977ab517154eebb2d326da71638271477d6ad87a769102f7c2488c56", size = 2107924, upload-time = "2025-04-23T18:32:06.129Z" },
    { url = "https://files.pythonhosted.org/packages/04/8f/2551964ef045669801675f1cfc3b0d74147f4901c3ffa42be2ddb1f0efc4/pydantic_core-2.33.2-cp313-cp313-musllinux_1_1_aarch64.whl", hash = "sha256:c8e7af2f4e0194c22b5b37205bfb293d166a7344a5b0d0eaccebc376546d77d5", size = 2063196, upload-time = "2025-04-23T18:32:08.178Z" },
    { url = "https://files.pythonhosted.org/packages/26/bd/d9602777e77fc6dbb0c7db9ad356e9a985825547dce5ad1d30ee04903918/pydantic_core-2.33.2-cp313-cp313-musllinux_1_1_armv7l.whl", hash = "sha256:5c92edd15cd58b3c2d34873597a1e20f13094f59cf88068adb18947df5455b4e", size = 2236389, upload-time = "2025-04-23T18:32:10.242Z" },
    { url = "https://files.pythonhosted.org/packages/42/db/0e950daa7e2230423ab342ae918a794964b053bec24ba8af013fc7c94846/pydantic_core-2.33.2-cp313-cp313-musllinux_1_1_x86_64.whl", hash = "sha256:65132b7b4a1c0beded5e057324b7e16e10910c106d43675d9bd87d4f38dde162", size = 2239223, upload-time = "2025-04-23T18:32:12.382Z" },
    { url = "https://files.pythonhosted.org/packages/58/4d/4f937099c545a8a17eb52cb67fe0447fd9a373b348ccfa9a87f141eeb00f/pydantic_core-2.33.2-cp313-cp313-win32.whl", hash = "sha256:52fb90784e0a242bb96ec53f42196a17278855b0f31ac7c3cc6f5c1ec4811849", size = 1900473, upload-time = "2025-04-23T18:32:14.034Z" },
    { url = "https://files.pythonhosted.org/packages/a0/75/4a0a9bac998d78d889def5e4ef2b065acba8cae8c93696906c3a91f310ca/pydantic_core-2.33.2-cp313-cp313-win_amd64.whl", hash = "sha256:c083a3bdd5a93dfe480f1125926afcdbf2917ae714bdb80b36d34318b2bec5d9", size = 1955269, upload-time = "2025-04-23T18:32:15.783Z" },
    { url = "https://files.pythonhosted.org/packages/f9/86/1beda0576969592f1497b4ce8e7bc8cbdf614c352426271b1b10d5f0aa64/pydantic_core-2.33.2-cp313-cp313-win_arm64.whl", hash = "sha256:e80b087132752f6b3d714f041ccf74403799d3b23a72722ea2e6ba2e892555b9", size = 1893921, upload-time = "2025-04-23T18:32:18.473Z" },
    { url = "https://files.pythonhosted.org/packages/a4/7d/e09391c2eebeab681df2b74bfe6c43422fffede8dc74187b2b0bf6fd7571/pydantic_core-2.33.2-cp313-cp313t-macosx_11_0_arm64.whl", hash = "sha256:61c18fba8e5e9db3ab908620af374db0ac1baa69f0f32df4f61ae23f15e586ac", size = 1806162, upload-time = "2025-04-23T18:32:20.188Z" },
    { url = "https://files.pythonhosted.org/packages/f1/3d/847b6b1fed9f8ed3bb95a9ad04fbd0b212e832d4f0f50ff4d9ee5a9f15cf/pydantic_core-2.33.2-cp313-cp313t-manylinux_2_17_x86_64.manylinux2014_x86_64.whl", hash = "sha256:95237e53bb015f67b63c91af7518a62a8660376a6a0db19b89acc77a4d6199f5", size = 1981560, upload-time = "2025-04-23T18:32:22.354Z" },
    { url = "https://files.pythonhosted.org/packages/6f/9a/e73262f6c6656262b5fdd723ad90f518f579b7bc8622e43a942eec53c938/pydantic_core-2.33.2-cp313-cp313t-win_amd64.whl", hash = "sha256:c2fc0a768ef76c15ab9238afa6da7f69895bb5d1ee83aeea2e3509af4472d0b9", size = 1935777, upload-time = "2025-04-23T18:32:25.088Z" },
]

[[package]]
name = "pydantic-settings"
version = "2.9.1"
source = { registry = "https://pypi.org/simple" }
dependencies = [
    { name = "pydantic" },
    { name = "python-dotenv" },
    { name = "typing-inspection" },
]
sdist = { url = "https://files.pythonhosted.org/packages/67/1d/42628a2c33e93f8e9acbde0d5d735fa0850f3e6a2f8cb1eb6c40b9a732ac/pydantic_settings-2.9.1.tar.gz", hash = "sha256:c509bf79d27563add44e8446233359004ed85066cd096d8b510f715e6ef5d268", size = 163234, upload-time = "2025-04-18T16:44:48.265Z" }
wheels = [
    { url = "https://files.pythonhosted.org/packages/b6/5f/d6d641b490fd3ec2c4c13b4244d68deea3a1b970a97be64f34fb5504ff72/pydantic_settings-2.9.1-py3-none-any.whl", hash = "sha256:59b4f431b1defb26fe620c71a7d3968a710d719f5f4cdbbdb7926edeb770f6ef", size = 44356, upload-time = "2025-04-18T16:44:46.617Z" },
]

[[package]]
name = "pygments"
version = "2.19.1"
source = { registry = "https://pypi.org/simple" }
sdist = { url = "https://files.pythonhosted.org/packages/7c/2d/c3338d48ea6cc0feb8446d8e6937e1408088a72a39937982cc6111d17f84/pygments-2.19.1.tar.gz", hash = "sha256:61c16d2a8576dc0649d9f39e089b5f02bcd27fba10d8fb4dcc28173f7a45151f", size = 4968581, upload-time = "2025-01-06T17:26:30.443Z" }
wheels = [
    { url = "https://files.pythonhosted.org/packages/8a/0b/9fcc47d19c48b59121088dd6da2488a49d5f72dacf8262e2790a1d2c7d15/pygments-2.19.1-py3-none-any.whl", hash = "sha256:9ea1544ad55cecf4b8242fab6dd35a93bbce657034b0611ee383099054ab6d8c", size = 1225293, upload-time = "2025-01-06T17:26:25.553Z" },
]

[[package]]
name = "pytest"
version = "8.4.0"
source = { registry = "https://pypi.org/simple" }
dependencies = [
    { name = "colorama", marker = "sys_platform == 'win32'" },
    { name = "iniconfig" },
    { name = "packaging" },
    { name = "pluggy" },
    { name = "pygments" },
]
sdist = { url = "https://files.pythonhosted.org/packages/fb/aa/405082ce2749be5398045152251ac69c0f3578c7077efc53431303af97ce/pytest-8.4.0.tar.gz", hash = "sha256:14d920b48472ea0dbf68e45b96cd1ffda4705f33307dcc86c676c1b5104838a6", size = 1515232, upload-time = "2025-06-02T17:36:30.03Z" }
wheels = [
    { url = "https://files.pythonhosted.org/packages/2f/de/afa024cbe022b1b318a3d224125aa24939e99b4ff6f22e0ba639a2eaee47/pytest-8.4.0-py3-none-any.whl", hash = "sha256:f40f825768ad76c0977cbacdf1fd37c6f7a468e460ea6a0636078f8972d4517e", size = 363797, upload-time = "2025-06-02T17:36:27.859Z" },
]

[[package]]
<<<<<<< HEAD
name = "python-dotenv"
version = "1.1.0"
source = { registry = "https://pypi.org/simple" }
sdist = { url = "https://files.pythonhosted.org/packages/88/2c/7bb1416c5620485aa793f2de31d3df393d3686aa8a8506d11e10e13c5baf/python_dotenv-1.1.0.tar.gz", hash = "sha256:41f90bc6f5f177fb41f53e87666db362025010eb28f60a01c9143bfa33a2b2d5", size = 39920, upload-time = "2025-03-25T10:14:56.835Z" }
wheels = [
    { url = "https://files.pythonhosted.org/packages/1e/18/98a99ad95133c6a6e2005fe89faedf294a748bd5dc803008059409ac9b1e/python_dotenv-1.1.0-py3-none-any.whl", hash = "sha256:d7c01d9e2293916c18baf562d95698754b0dbbb5e74d457c45d4f6561fb9d55d", size = 20256, upload-time = "2025-03-25T10:14:55.034Z" },
]

[[package]]
name = "python-multipart"
version = "0.0.20"
source = { registry = "https://pypi.org/simple" }
sdist = { url = "https://files.pythonhosted.org/packages/f3/87/f44d7c9f274c7ee665a29b885ec97089ec5dc034c7f3fafa03da9e39a09e/python_multipart-0.0.20.tar.gz", hash = "sha256:8dd0cab45b8e23064ae09147625994d090fa46f5b0d1e13af944c331a7fa9d13", size = 37158, upload-time = "2024-12-16T19:45:46.972Z" }
wheels = [
    { url = "https://files.pythonhosted.org/packages/45/58/38b5afbc1a800eeea951b9285d3912613f2603bdf897a4ab0f4bd7f405fc/python_multipart-0.0.20-py3-none-any.whl", hash = "sha256:8a62d3a8335e06589fe01f2a3e178cdcc632f3fbe0d492ad9ee0ec35aab1f104", size = 24546, upload-time = "2024-12-16T19:45:44.423Z" },
=======
name = "pytest-asyncio"
version = "1.0.0"
source = { registry = "https://pypi.org/simple" }
dependencies = [
    { name = "pytest" },
]
sdist = { url = "https://files.pythonhosted.org/packages/d0/d4/14f53324cb1a6381bef29d698987625d80052bb33932d8e7cbf9b337b17c/pytest_asyncio-1.0.0.tar.gz", hash = "sha256:d15463d13f4456e1ead2594520216b225a16f781e144f8fdf6c5bb4667c48b3f", size = 46960, upload-time = "2025-05-26T04:54:40.484Z" }
wheels = [
    { url = "https://files.pythonhosted.org/packages/30/05/ce271016e351fddc8399e546f6e23761967ee09c8c568bbfbecb0c150171/pytest_asyncio-1.0.0-py3-none-any.whl", hash = "sha256:4f024da9f1ef945e680dc68610b52550e36590a67fd31bb3b4943979a1f90ef3", size = 15976, upload-time = "2025-05-26T04:54:39.035Z" },
]

[[package]]
name = "python-dotenv"
version = "1.1.0"
source = { registry = "https://pypi.org/simple" }
sdist = { url = "https://files.pythonhosted.org/packages/88/2c/7bb1416c5620485aa793f2de31d3df393d3686aa8a8506d11e10e13c5baf/python_dotenv-1.1.0.tar.gz", hash = "sha256:41f90bc6f5f177fb41f53e87666db362025010eb28f60a01c9143bfa33a2b2d5", size = 39920, upload-time = "2025-03-25T10:14:56.835Z" }
wheels = [
    { url = "https://files.pythonhosted.org/packages/1e/18/98a99ad95133c6a6e2005fe89faedf294a748bd5dc803008059409ac9b1e/python_dotenv-1.1.0-py3-none-any.whl", hash = "sha256:d7c01d9e2293916c18baf562d95698754b0dbbb5e74d457c45d4f6561fb9d55d", size = 20256, upload-time = "2025-03-25T10:14:55.034Z" },
>>>>>>> ce0cd71b
]

[[package]]
name = "ruff"
version = "0.11.13"
source = { registry = "https://pypi.org/simple" }
sdist = { url = "https://files.pythonhosted.org/packages/ed/da/9c6f995903b4d9474b39da91d2d626659af3ff1eeb43e9ae7c119349dba6/ruff-0.11.13.tar.gz", hash = "sha256:26fa247dc68d1d4e72c179e08889a25ac0c7ba4d78aecfc835d49cbfd60bf514", size = 4282054, upload-time = "2025-06-05T21:00:15.721Z" }
wheels = [
    { url = "https://files.pythonhosted.org/packages/7d/ce/a11d381192966e0b4290842cc8d4fac7dc9214ddf627c11c1afff87da29b/ruff-0.11.13-py3-none-linux_armv6l.whl", hash = "sha256:4bdfbf1240533f40042ec00c9e09a3aade6f8c10b6414cf11b519488d2635d46", size = 10292516, upload-time = "2025-06-05T20:59:32.944Z" },
    { url = "https://files.pythonhosted.org/packages/78/db/87c3b59b0d4e753e40b6a3b4a2642dfd1dcaefbff121ddc64d6c8b47ba00/ruff-0.11.13-py3-none-macosx_10_12_x86_64.whl", hash = "sha256:aef9c9ed1b5ca28bb15c7eac83b8670cf3b20b478195bd49c8d756ba0a36cf48", size = 11106083, upload-time = "2025-06-05T20:59:37.03Z" },
    { url = "https://files.pythonhosted.org/packages/77/79/d8cec175856ff810a19825d09ce700265f905c643c69f45d2b737e4a470a/ruff-0.11.13-py3-none-macosx_11_0_arm64.whl", hash = "sha256:53b15a9dfdce029c842e9a5aebc3855e9ab7771395979ff85b7c1dedb53ddc2b", size = 10436024, upload-time = "2025-06-05T20:59:39.741Z" },
    { url = "https://files.pythonhosted.org/packages/8b/5b/f6d94f2980fa1ee854b41568368a2e1252681b9238ab2895e133d303538f/ruff-0.11.13-py3-none-manylinux_2_17_aarch64.manylinux2014_aarch64.whl", hash = "sha256:ab153241400789138d13f362c43f7edecc0edfffce2afa6a68434000ecd8f69a", size = 10646324, upload-time = "2025-06-05T20:59:42.185Z" },
    { url = "https://files.pythonhosted.org/packages/6c/9c/b4c2acf24ea4426016d511dfdc787f4ce1ceb835f3c5fbdbcb32b1c63bda/ruff-0.11.13-py3-none-manylinux_2_17_armv7l.manylinux2014_armv7l.whl", hash = "sha256:6c51f93029d54a910d3d24f7dd0bb909e31b6cd989a5e4ac513f4eb41629f0dc", size = 10174416, upload-time = "2025-06-05T20:59:44.319Z" },
    { url = "https://files.pythonhosted.org/packages/f3/10/e2e62f77c65ede8cd032c2ca39c41f48feabedb6e282bfd6073d81bb671d/ruff-0.11.13-py3-none-manylinux_2_17_i686.manylinux2014_i686.whl", hash = "sha256:1808b3ed53e1a777c2ef733aca9051dc9bf7c99b26ece15cb59a0320fbdbd629", size = 11724197, upload-time = "2025-06-05T20:59:46.935Z" },
    { url = "https://files.pythonhosted.org/packages/bb/f0/466fe8469b85c561e081d798c45f8a1d21e0b4a5ef795a1d7f1a9a9ec182/ruff-0.11.13-py3-none-manylinux_2_17_ppc64.manylinux2014_ppc64.whl", hash = "sha256:d28ce58b5ecf0f43c1b71edffabe6ed7f245d5336b17805803312ec9bc665933", size = 12511615, upload-time = "2025-06-05T20:59:49.534Z" },
    { url = "https://files.pythonhosted.org/packages/17/0e/cefe778b46dbd0cbcb03a839946c8f80a06f7968eb298aa4d1a4293f3448/ruff-0.11.13-py3-none-manylinux_2_17_ppc64le.manylinux2014_ppc64le.whl", hash = "sha256:55e4bc3a77842da33c16d55b32c6cac1ec5fb0fbec9c8c513bdce76c4f922165", size = 12117080, upload-time = "2025-06-05T20:59:51.654Z" },
    { url = "https://files.pythonhosted.org/packages/5d/2c/caaeda564cbe103bed145ea557cb86795b18651b0f6b3ff6a10e84e5a33f/ruff-0.11.13-py3-none-manylinux_2_17_s390x.manylinux2014_s390x.whl", hash = "sha256:633bf2c6f35678c56ec73189ba6fa19ff1c5e4807a78bf60ef487b9dd272cc71", size = 11326315, upload-time = "2025-06-05T20:59:54.469Z" },
    { url = "https://files.pythonhosted.org/packages/75/f0/782e7d681d660eda8c536962920c41309e6dd4ebcea9a2714ed5127d44bd/ruff-0.11.13-py3-none-manylinux_2_17_x86_64.manylinux2014_x86_64.whl", hash = "sha256:4ffbc82d70424b275b089166310448051afdc6e914fdab90e08df66c43bb5ca9", size = 11555640, upload-time = "2025-06-05T20:59:56.986Z" },
    { url = "https://files.pythonhosted.org/packages/5d/d4/3d580c616316c7f07fb3c99dbecfe01fbaea7b6fd9a82b801e72e5de742a/ruff-0.11.13-py3-none-musllinux_1_2_aarch64.whl", hash = "sha256:4a9ddd3ec62a9a89578c85842b836e4ac832d4a2e0bfaad3b02243f930ceafcc", size = 10507364, upload-time = "2025-06-05T20:59:59.154Z" },
    { url = "https://files.pythonhosted.org/packages/5a/dc/195e6f17d7b3ea6b12dc4f3e9de575db7983db187c378d44606e5d503319/ruff-0.11.13-py3-none-musllinux_1_2_armv7l.whl", hash = "sha256:d237a496e0778d719efb05058c64d28b757c77824e04ffe8796c7436e26712b7", size = 10141462, upload-time = "2025-06-05T21:00:01.481Z" },
    { url = "https://files.pythonhosted.org/packages/f4/8e/39a094af6967faa57ecdeacb91bedfb232474ff8c3d20f16a5514e6b3534/ruff-0.11.13-py3-none-musllinux_1_2_i686.whl", hash = "sha256:26816a218ca6ef02142343fd24c70f7cd8c5aa6c203bca284407adf675984432", size = 11121028, upload-time = "2025-06-05T21:00:04.06Z" },
    { url = "https://files.pythonhosted.org/packages/5a/c0/b0b508193b0e8a1654ec683ebab18d309861f8bd64e3a2f9648b80d392cb/ruff-0.11.13-py3-none-musllinux_1_2_x86_64.whl", hash = "sha256:51c3f95abd9331dc5b87c47ac7f376db5616041173826dfd556cfe3d4977f492", size = 11602992, upload-time = "2025-06-05T21:00:06.249Z" },
    { url = "https://files.pythonhosted.org/packages/7c/91/263e33ab93ab09ca06ce4f8f8547a858cc198072f873ebc9be7466790bae/ruff-0.11.13-py3-none-win32.whl", hash = "sha256:96c27935418e4e8e77a26bb05962817f28b8ef3843a6c6cc49d8783b5507f250", size = 10474944, upload-time = "2025-06-05T21:00:08.459Z" },
    { url = "https://files.pythonhosted.org/packages/46/f4/7c27734ac2073aae8efb0119cae6931b6fb48017adf048fdf85c19337afc/ruff-0.11.13-py3-none-win_amd64.whl", hash = "sha256:29c3189895a8a6a657b7af4e97d330c8a3afd2c9c8f46c81e2fc5a31866517e3", size = 11548669, upload-time = "2025-06-05T21:00:11.147Z" },
    { url = "https://files.pythonhosted.org/packages/ec/bf/b273dd11673fed8a6bd46032c0ea2a04b2ac9bfa9c628756a5856ba113b0/ruff-0.11.13-py3-none-win_arm64.whl", hash = "sha256:b4385285e9179d608ff1d2fb9922062663c658605819a6876d8beef0c30b7f3b", size = 10683928, upload-time = "2025-06-05T21:00:13.758Z" },
]

[[package]]
name = "sniffio"
version = "1.3.1"
source = { registry = "https://pypi.org/simple" }
sdist = { url = "https://files.pythonhosted.org/packages/a2/87/a6771e1546d97e7e041b6ae58d80074f81b7d5121207425c964ddf5cfdbd/sniffio-1.3.1.tar.gz", hash = "sha256:f4324edc670a0f49750a81b895f35c3adb843cca46f0530f79fc1babb23789dc", size = 20372, upload-time = "2024-02-25T23:20:04.057Z" }
wheels = [
    { url = "https://files.pythonhosted.org/packages/e9/44/75a9c9421471a6c4805dbf2356f7c181a29c1879239abab1ea2cc8f38b40/sniffio-1.3.1-py3-none-any.whl", hash = "sha256:2f6da418d1f1e0fddd844478f41680e794e6051915791a034ff65e5f100525a2", size = 10235, upload-time = "2024-02-25T23:20:01.196Z" },
]

[[package]]
name = "sqlalchemy"
version = "2.0.41"
source = { registry = "https://pypi.org/simple" }
dependencies = [
    { name = "greenlet", marker = "(python_full_version < '3.14' and platform_machine == 'AMD64') or (python_full_version < '3.14' and platform_machine == 'WIN32') or (python_full_version < '3.14' and platform_machine == 'aarch64') or (python_full_version < '3.14' and platform_machine == 'amd64') or (python_full_version < '3.14' and platform_machine == 'ppc64le') or (python_full_version < '3.14' and platform_machine == 'win32') or (python_full_version < '3.14' and platform_machine == 'x86_64')" },
    { name = "typing-extensions" },
]
sdist = { url = "https://files.pythonhosted.org/packages/63/66/45b165c595ec89aa7dcc2c1cd222ab269bc753f1fc7a1e68f8481bd957bf/sqlalchemy-2.0.41.tar.gz", hash = "sha256:edba70118c4be3c2b1f90754d308d0b79c6fe2c0fdc52d8ddf603916f83f4db9", size = 9689424, upload-time = "2025-05-14T17:10:32.339Z" }
wheels = [
    { url = "https://files.pythonhosted.org/packages/d3/ad/2e1c6d4f235a97eeef52d0200d8ddda16f6c4dd70ae5ad88c46963440480/sqlalchemy-2.0.41-cp313-cp313-macosx_10_13_x86_64.whl", hash = "sha256:4eeb195cdedaf17aab6b247894ff2734dcead6c08f748e617bfe05bd5a218443", size = 2115491, upload-time = "2025-05-14T17:55:31.177Z" },
    { url = "https://files.pythonhosted.org/packages/cf/8d/be490e5db8400dacc89056f78a52d44b04fbf75e8439569d5b879623a53b/sqlalchemy-2.0.41-cp313-cp313-macosx_11_0_arm64.whl", hash = "sha256:d4ae769b9c1c7757e4ccce94b0641bc203bbdf43ba7a2413ab2523d8d047d8dc", size = 2102827, upload-time = "2025-05-14T17:55:34.921Z" },
    { url = "https://files.pythonhosted.org/packages/a0/72/c97ad430f0b0e78efaf2791342e13ffeafcbb3c06242f01a3bb8fe44f65d/sqlalchemy-2.0.41-cp313-cp313-manylinux_2_17_aarch64.manylinux2014_aarch64.whl", hash = "sha256:a62448526dd9ed3e3beedc93df9bb6b55a436ed1474db31a2af13b313a70a7e1", size = 3225224, upload-time = "2025-05-14T17:50:41.418Z" },
    { url = "https://files.pythonhosted.org/packages/5e/51/5ba9ea3246ea068630acf35a6ba0d181e99f1af1afd17e159eac7e8bc2b8/sqlalchemy-2.0.41-cp313-cp313-manylinux_2_17_x86_64.manylinux2014_x86_64.whl", hash = "sha256:dc56c9788617b8964ad02e8fcfeed4001c1f8ba91a9e1f31483c0dffb207002a", size = 3230045, upload-time = "2025-05-14T17:51:54.722Z" },
    { url = "https://files.pythonhosted.org/packages/78/2f/8c14443b2acea700c62f9b4a8bad9e49fc1b65cfb260edead71fd38e9f19/sqlalchemy-2.0.41-cp313-cp313-musllinux_1_2_aarch64.whl", hash = "sha256:c153265408d18de4cc5ded1941dcd8315894572cddd3c58df5d5b5705b3fa28d", size = 3159357, upload-time = "2025-05-14T17:50:43.483Z" },
    { url = "https://files.pythonhosted.org/packages/fc/b2/43eacbf6ccc5276d76cea18cb7c3d73e294d6fb21f9ff8b4eef9b42bbfd5/sqlalchemy-2.0.41-cp313-cp313-musllinux_1_2_x86_64.whl", hash = "sha256:4f67766965996e63bb46cfbf2ce5355fc32d9dd3b8ad7e536a920ff9ee422e23", size = 3197511, upload-time = "2025-05-14T17:51:57.308Z" },
    { url = "https://files.pythonhosted.org/packages/fa/2e/677c17c5d6a004c3c45334ab1dbe7b7deb834430b282b8a0f75ae220c8eb/sqlalchemy-2.0.41-cp313-cp313-win32.whl", hash = "sha256:bfc9064f6658a3d1cadeaa0ba07570b83ce6801a1314985bf98ec9b95d74e15f", size = 2082420, upload-time = "2025-05-14T17:55:52.69Z" },
    { url = "https://files.pythonhosted.org/packages/e9/61/e8c1b9b6307c57157d328dd8b8348ddc4c47ffdf1279365a13b2b98b8049/sqlalchemy-2.0.41-cp313-cp313-win_amd64.whl", hash = "sha256:82ca366a844eb551daff9d2e6e7a9e5e76d2612c8564f58db6c19a726869c1df", size = 2108329, upload-time = "2025-05-14T17:55:54.495Z" },
    { url = "https://files.pythonhosted.org/packages/1c/fc/9ba22f01b5cdacc8f5ed0d22304718d2c758fce3fd49a5372b886a86f37c/sqlalchemy-2.0.41-py3-none-any.whl", hash = "sha256:57df5dc6fdb5ed1a88a1ed2195fd31927e705cad62dedd86b46972752a80f576", size = 1911224, upload-time = "2025-05-14T17:39:42.154Z" },
]

[[package]]
name = "starlette"
version = "0.46.2"
source = { registry = "https://pypi.org/simple" }
dependencies = [
    { name = "anyio" },
]
sdist = { url = "https://files.pythonhosted.org/packages/ce/20/08dfcd9c983f6a6f4a1000d934b9e6d626cff8d2eeb77a89a68eef20a2b7/starlette-0.46.2.tar.gz", hash = "sha256:7f7361f34eed179294600af672f565727419830b54b7b084efe44bb82d2fccd5", size = 2580846, upload-time = "2025-04-13T13:56:17.942Z" }
wheels = [
    { url = "https://files.pythonhosted.org/packages/8b/0c/9d30a4ebeb6db2b25a841afbb80f6ef9a854fc3b41be131d249a977b4959/starlette-0.46.2-py3-none-any.whl", hash = "sha256:595633ce89f8ffa71a015caed34a5b2dc1c0cdb3f0f1fbd1e69339cf2abeec35", size = 72037, upload-time = "2025-04-13T13:56:16.21Z" },
]

[[package]]
name = "typing-extensions"
version = "4.14.0"
source = { registry = "https://pypi.org/simple" }
sdist = { url = "https://files.pythonhosted.org/packages/d1/bc/51647cd02527e87d05cb083ccc402f93e441606ff1f01739a62c8ad09ba5/typing_extensions-4.14.0.tar.gz", hash = "sha256:8676b788e32f02ab42d9e7c61324048ae4c6d844a399eebace3d4979d75ceef4", size = 107423, upload-time = "2025-06-02T14:52:11.399Z" }
wheels = [
    { url = "https://files.pythonhosted.org/packages/69/e0/552843e0d356fbb5256d21449fa957fa4eff3bbc135a74a691ee70c7c5da/typing_extensions-4.14.0-py3-none-any.whl", hash = "sha256:a1514509136dd0b477638fc68d6a91497af5076466ad0fa6c338e44e359944af", size = 43839, upload-time = "2025-06-02T14:52:10.026Z" },
]

[[package]]
name = "typing-inspection"
version = "0.4.1"
source = { registry = "https://pypi.org/simple" }
dependencies = [
    { name = "typing-extensions" },
]
sdist = { url = "https://files.pythonhosted.org/packages/f8/b1/0c11f5058406b3af7609f121aaa6b609744687f1d158b3c3a5bf4cc94238/typing_inspection-0.4.1.tar.gz", hash = "sha256:6ae134cc0203c33377d43188d4064e9b357dba58cff3185f22924610e70a9d28", size = 75726, upload-time = "2025-05-21T18:55:23.885Z" }
wheels = [
    { url = "https://files.pythonhosted.org/packages/17/69/cd203477f944c353c31bade965f880aa1061fd6bf05ded0726ca845b6ff7/typing_inspection-0.4.1-py3-none-any.whl", hash = "sha256:389055682238f53b04f7badcb49b989835495a96700ced5dab2d8feae4b26f51", size = 14552, upload-time = "2025-05-21T18:55:22.152Z" },
]

[[package]]
name = "uvicorn"
version = "0.34.3"
source = { registry = "https://pypi.org/simple" }
dependencies = [
    { name = "click" },
    { name = "h11" },
]
sdist = { url = "https://files.pythonhosted.org/packages/de/ad/713be230bcda622eaa35c28f0d328c3675c371238470abdea52417f17a8e/uvicorn-0.34.3.tar.gz", hash = "sha256:35919a9a979d7a59334b6b10e05d77c1d0d574c50e0fc98b8b1a0f165708b55a", size = 76631, upload-time = "2025-06-01T07:48:17.531Z" }
wheels = [
    { url = "https://files.pythonhosted.org/packages/6d/0d/8adfeaa62945f90d19ddc461c55f4a50c258af7662d34b6a3d5d1f8646f6/uvicorn-0.34.3-py3-none-any.whl", hash = "sha256:16246631db62bdfbf069b0645177d6e8a77ba950cfedbfd093acef9444e4d885", size = 62431, upload-time = "2025-06-01T07:48:15.664Z" },
]<|MERGE_RESOLUTION|>--- conflicted
+++ resolved
@@ -49,10 +49,7 @@
     { name = "fastapi" },
     { name = "httpx" },
     { name = "pydantic-settings" },
-<<<<<<< HEAD
     { name = "python-multipart" },
-=======
->>>>>>> ce0cd71b
     { name = "sqlalchemy" },
     { name = "uvicorn" },
 ]
@@ -71,10 +68,7 @@
     { name = "fastapi", specifier = ">=0.115.12" },
     { name = "httpx", specifier = ">=0.28.1" },
     { name = "pydantic-settings", specifier = ">=2.0" },
-<<<<<<< HEAD
     { name = "python-multipart", specifier = ">=0.0.7" },
-=======
->>>>>>> ce0cd71b
     { name = "sqlalchemy", specifier = ">=2.0.41" },
     { name = "uvicorn", specifier = ">=0.34.3" },
 ]
@@ -349,7 +343,6 @@
 ]
 
 [[package]]
-<<<<<<< HEAD
 name = "python-dotenv"
 version = "1.1.0"
 source = { registry = "https://pypi.org/simple" }
@@ -365,7 +358,8 @@
 sdist = { url = "https://files.pythonhosted.org/packages/f3/87/f44d7c9f274c7ee665a29b885ec97089ec5dc034c7f3fafa03da9e39a09e/python_multipart-0.0.20.tar.gz", hash = "sha256:8dd0cab45b8e23064ae09147625994d090fa46f5b0d1e13af944c331a7fa9d13", size = 37158, upload-time = "2024-12-16T19:45:46.972Z" }
 wheels = [
     { url = "https://files.pythonhosted.org/packages/45/58/38b5afbc1a800eeea951b9285d3912613f2603bdf897a4ab0f4bd7f405fc/python_multipart-0.0.20-py3-none-any.whl", hash = "sha256:8a62d3a8335e06589fe01f2a3e178cdcc632f3fbe0d492ad9ee0ec35aab1f104", size = 24546, upload-time = "2024-12-16T19:45:44.423Z" },
-=======
+]
+[[package]]
 name = "pytest-asyncio"
 version = "1.0.0"
 source = { registry = "https://pypi.org/simple" }
@@ -375,16 +369,6 @@
 sdist = { url = "https://files.pythonhosted.org/packages/d0/d4/14f53324cb1a6381bef29d698987625d80052bb33932d8e7cbf9b337b17c/pytest_asyncio-1.0.0.tar.gz", hash = "sha256:d15463d13f4456e1ead2594520216b225a16f781e144f8fdf6c5bb4667c48b3f", size = 46960, upload-time = "2025-05-26T04:54:40.484Z" }
 wheels = [
     { url = "https://files.pythonhosted.org/packages/30/05/ce271016e351fddc8399e546f6e23761967ee09c8c568bbfbecb0c150171/pytest_asyncio-1.0.0-py3-none-any.whl", hash = "sha256:4f024da9f1ef945e680dc68610b52550e36590a67fd31bb3b4943979a1f90ef3", size = 15976, upload-time = "2025-05-26T04:54:39.035Z" },
-]
-
-[[package]]
-name = "python-dotenv"
-version = "1.1.0"
-source = { registry = "https://pypi.org/simple" }
-sdist = { url = "https://files.pythonhosted.org/packages/88/2c/7bb1416c5620485aa793f2de31d3df393d3686aa8a8506d11e10e13c5baf/python_dotenv-1.1.0.tar.gz", hash = "sha256:41f90bc6f5f177fb41f53e87666db362025010eb28f60a01c9143bfa33a2b2d5", size = 39920, upload-time = "2025-03-25T10:14:56.835Z" }
-wheels = [
-    { url = "https://files.pythonhosted.org/packages/1e/18/98a99ad95133c6a6e2005fe89faedf294a748bd5dc803008059409ac9b1e/python_dotenv-1.1.0-py3-none-any.whl", hash = "sha256:d7c01d9e2293916c18baf562d95698754b0dbbb5e74d457c45d4f6561fb9d55d", size = 20256, upload-time = "2025-03-25T10:14:55.034Z" },
->>>>>>> ce0cd71b
 ]
 
 [[package]]
